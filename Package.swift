// swift-tools-version:5.0
import PackageDescription

let package = Package(
    name: "gsoc-swift-tracing",
    products: [
        .library(name: "Instrumentation", targets: ["Instrumentation"]),
        .library(name: "Tracing", targets: ["Tracing"]),
        .library(name: "NIOInstrumentation", targets: ["NIOInstrumentation"]),
        .library(name: "OpenTelemetryInstrumentationSupport", targets: ["OpenTelemetryInstrumentationSupport"]),
    ],
    dependencies: [
<<<<<<< HEAD
//        .package(
//            name: "swift-baggage-context",
//            url: "https://github.com/slashmo/gsoc-swift-baggage-context.git",
//            from: "0.2.0"
//        ),
        // .package(url: "https://github.com/slashmo/gsoc-swift-baggage-context.git", from: "0.2.0"),
        .package(url: "file:///users/ktoso/code/gsoc-swift-baggage-context", .branch("main")),
        .package(url: "https://github.com/apple/swift-nio.git", from: "2.17.0")
=======
        .package(
            url: "https://github.com/slashmo/gsoc-swift-baggage-context.git",
            from: "0.3.0"
        ),
        .package(url: "https://github.com/apple/swift-nio.git", from: "2.17.0"),
>>>>>>> ec29f073
    ],
    targets: [
        // ==== --------------------------------------------------------------------------------------------------------
        // MARK: Instrumentation

        .target(
            name: "Instrumentation",
            dependencies: [
                "Baggage",
            ]
        ),
        .testTarget(
            name: "InstrumentationTests",
            dependencies: [
                "Instrumentation",
            ]
        ),

        .target(
            name: "Tracing",
            dependencies: [
                "Instrumentation",
            ]
        ),
        .testTarget(
            name: "TracingTests",
            dependencies: [
                "Instrumentation",
<<<<<<< HEAD
                "TracingInstrumentation",
=======
                "Tracing",
>>>>>>> ec29f073
                "BaggageLogging",
            ]
        ),

        .target(
            name: "NIOInstrumentation",
            dependencies: [
                "NIO",
                "NIOHTTP1",
                "Instrumentation",
            ]
        ),
        .testTarget(
            name: "NIOInstrumentationTests",
            dependencies: [
                "NIOInstrumentation",
            ]
        ),

        .target(
            name: "OpenTelemetryInstrumentationSupport",
            dependencies: [
                .target(name: "Tracing")
            ]
        ),
        .testTarget(
            name: "OpenTelemetryInstrumentationSupportTests",
            dependencies: [
                "OpenTelemetryInstrumentationSupport",
            ]
        ),

        // ==== --------------------------------------------------------------------------------------------------------
        // MARK: Performance / Benchmarks

        .target(
            name: "TracingBenchmarks",
            dependencies: [
                "Baggage",
<<<<<<< HEAD
                "SwiftBenchmarkTools",
=======
                "TracingBenchmarkTools",
>>>>>>> ec29f073
            ]
        ),
        .target(
            name: "TracingBenchmarkTools",
            dependencies: []
        ),
    ]
)<|MERGE_RESOLUTION|>--- conflicted
+++ resolved
@@ -10,22 +10,11 @@
         .library(name: "OpenTelemetryInstrumentationSupport", targets: ["OpenTelemetryInstrumentationSupport"]),
     ],
     dependencies: [
-<<<<<<< HEAD
-//        .package(
-//            name: "swift-baggage-context",
-//            url: "https://github.com/slashmo/gsoc-swift-baggage-context.git",
-//            from: "0.2.0"
-//        ),
-        // .package(url: "https://github.com/slashmo/gsoc-swift-baggage-context.git", from: "0.2.0"),
-        .package(url: "file:///users/ktoso/code/gsoc-swift-baggage-context", .branch("main")),
-        .package(url: "https://github.com/apple/swift-nio.git", from: "2.17.0")
-=======
         .package(
             url: "https://github.com/slashmo/gsoc-swift-baggage-context.git",
             from: "0.3.0"
         ),
         .package(url: "https://github.com/apple/swift-nio.git", from: "2.17.0"),
->>>>>>> ec29f073
     ],
     targets: [
         // ==== --------------------------------------------------------------------------------------------------------
@@ -54,11 +43,7 @@
             name: "TracingTests",
             dependencies: [
                 "Instrumentation",
-<<<<<<< HEAD
-                "TracingInstrumentation",
-=======
                 "Tracing",
->>>>>>> ec29f073
                 "BaggageLogging",
             ]
         ),
@@ -98,11 +83,7 @@
             name: "TracingBenchmarks",
             dependencies: [
                 "Baggage",
-<<<<<<< HEAD
-                "SwiftBenchmarkTools",
-=======
                 "TracingBenchmarkTools",
->>>>>>> ec29f073
             ]
         ),
         .target(
